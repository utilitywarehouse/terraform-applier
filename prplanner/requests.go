package prplanner

import (
	"context"
	"fmt"
	"regexp"
	"strings"

	"github.com/utilitywarehouse/git-mirror/pkg/mirror"
	tfaplv1beta1 "github.com/utilitywarehouse/terraform-applier/api/v1beta1"
	"github.com/utilitywarehouse/terraform-applier/sysutil"

	"k8s.io/apimachinery/pkg/types"
)

var (
	terraformPlanRequestRegex = regexp.MustCompile("(@terraform-applier plan).?(`.+?`)?")
	terraformPlanOutRegex     = regexp.MustCompile("Terraform plan output for module `(.+?)`. Commit ID: `(.+?)`")
	requestAcknowledgedRegex  = regexp.MustCompile("Received terraform plan request. Module: `(.+?)` Request ID: `(.+?)` Commit ID: `(.+?)`")
)

// 3. loop through pr modules:
//   1. check if modules is annotated
//   if not:
//   no need for this??? 1. verify if pr is new by looking at comments

//   2. loop through commits from latest to oldest:
//     0. verify modules needs to be planned based on files changed
//     if matching:

//     1. check comments if output posted for the commit hash
//     if no comment posted:

//     2. check commit hashes in redis
//     if missing:

//     3. request run

//   3. loop through comments
//     1. check if user requested run
//     if yes:

// 2. request run
func (p *Planner) ensurePlanRequests(ctx context.Context, repo *mirror.GitURL, pr *pr, prModules []types.NamespacedName) {
	for _, moduleName := range prModules {

		var module tfaplv1beta1.Module
		err := p.ClusterClt.Get(ctx, moduleName, &module)
		if err != nil {
			p.Log.Error("unable to get module", "module", moduleName, "error", err)
			continue
		}

		// 1. Check if module is annotated
		// no need to proceed if there's already a plan request for the module
		_, ok := module.PendingRunRequest()
		if ok {
			continue
		}

		err = p.ensurePlanRequest(ctx, repo, pr, module)
		if err != nil {
			p.Log.Error("unable to generate new plan request", "module", moduleName, "error", err)
			continue
		}
	}
}

func (p *Planner) ensurePlanRequest(ctx context.Context, repo *mirror.GitURL, pr *pr, module tfaplv1beta1.Module) error {
	// 2. loop through commits from latest to oldest
	ok, err := p.checkPRCommits(ctx, repo, pr, module)
	if err != nil {
		return err
	}
	if ok {
		return nil
	}

	// 3. loop through comments
	_, err = p.checkPRCommentsForPlanRequests(ctx, pr, repo, module)
	return err
}

func (p *Planner) checkPRCommits(ctx context.Context, repo *mirror.GitURL, pr *pr, module tfaplv1beta1.Module) (bool, error) {
	// loop through commits to check if module path is updated
	for i := len(pr.Commits.Nodes) - 1; i >= 0; i-- {
		commit := pr.Commits.Nodes[i].Commit

		// 1. check if module path is updated in this commit
		updated, err := p.isModuleUpdated(ctx, commit.Oid, module)
		if err != nil {
			return false, err
		}
		if !updated {
			continue
		}

		// 2. check if we have already processed (uploaded output) this commit
		outputPosted := p.planOutputPostedForCommit(pr, commit.Oid, module.NamespacedName())
		if outputPosted {
			return false, nil
		}

		requestAcknowledged := p.planRequestAcknowledgedForCommit(pr, module.NamespacedName())
		if requestAcknowledged {
			return false, nil
		}

		// 3. check if run is already completed for this commit
		_, err = p.RedisClient.PRRun(ctx, module.NamespacedName(), pr.Number, commit.Oid)
		if err != nil && err.Error() != "unable to get value err:redis: nil" {
			return false, nil
		}

		// 3. request run
		return true, p.addNewRequest(ctx, module, pr, repo, commit.Oid)
	}

	return false, nil
}

<<<<<<< HEAD
// TODO: Move regex patterns compiles outside of these functions and store in one place
func (p *Planner) planOutputPostedForCommit(pr *pr, commitID string, module types.NamespacedName) bool {
=======
func (p *Planner) isModuleUpdated(ctx context.Context, commitHash string, module tfaplv1beta1.Module) (bool, error) {
	filesChangedInCommit, err := p.Repos.ChangedFiles(ctx, module.Spec.RepoURL, commitHash)
	if err != nil {
		return false, fmt.Errorf("error getting commit info: %w", err)
	}

	return pathBelongsToModule(filesChangedInCommit, module), nil
}

func (p *Planner) checkPRCommentsForPlanRequests(ctx context.Context, pr pr, repo *mirror.GitURL, module tfaplv1beta1.Module) (bool, error) {
	// TODO: Allow users manually request plan runs for PRs with a large number of modules,
	// but only ONE module at a time
	// Go through PR comments in reverse order
>>>>>>> ba5dcc5d
	for i := len(pr.Comments.Nodes) - 1; i >= 0; i-- {
		comment := pr.Comments.Nodes[i]

		ok := p.planRequestedForModule(comment.Body, module.NamespacedName())
		if ok {
			return false, nil
		}

		// Check if user requested terraform plan run
		// if strings.Contains(comment.Body, "@terraform-applier plan") {
		// Give users ability to request plan for all modules or just one
		// terraform-applier plan [`<module name>`]
		ok, prCommentModule := p.getRunRequestInfoFromComment(comment.Body)
		if !ok {
			continue
		}

		if prCommentModule.Name == "" {
			// TODO: request plan for all modules if no module name specified in comment
			// pr.RequestPlanForAllModules()
			//
			// return true, nil
		}

		if prCommentModule.Name != module.Name {
			continue
		}

		p.Log.Debug("new plan request received. creating new plan request", "namespace", module.ObjectMeta.Namespace, "module", module.Name)
		return true, p.addNewRequest(ctx, module, pr, repo, pr.Commits.Nodes[len(pr.Commits.Nodes)-1].Commit.Oid)
		// }
	}

	return false, nil
}

func (p *Planner) planRequestedForModule(comment string, module types.NamespacedName) bool {
	reckAck := p.getRequestAcknowledgementInfoFromComment(comment)
	if len(reckAck) != 0 && reckAck[1] == fmt.Sprintf("%s", module) {
		return true
	}

	runOut := p.getRunOutputFromComment(comment)
	if len(runOut) != 0 && runOut[1] == fmt.Sprintf("%s", module) {
		return true
	}

	return false
}

<<<<<<< HEAD
func (p *Planner) planRequestAcknowledgedForCommit(pr *pr, module types.NamespacedName) bool {
=======
// TODO: getRequestAcknowledgementInfoFromComment
// getRequestAcknowledgementInfoFromComment
// getPlanRunOutputFromComment
func (p *Planner) getRunRequestInfoFromComment(commentBody string) (bool, types.NamespacedName) {
	matches := terraformPlanRequestRegex.FindStringSubmatch(commentBody)

	if len(matches) == 0 {
		return false, types.NamespacedName{}
	}

	if len(matches) == 3 && matches[1] != "" {
		// TODO: Need more debugging here
		// Need to know why it's crashing
		namespacedName := strings.Split(matches[2], "/")
		return true, types.NamespacedName{Namespace: namespacedName[0], Name: namespacedName[1]}
	}

	return true, types.NamespacedName{}
}

func (p *Planner) getRequestAcknowledgementInfoFromComment(comment string) []string {
	matches := requestAcknowledgedRegex.FindStringSubmatch(comment)
	if len(matches) == 4 {
		return matches
	}

	return []string{}
}

func (p *Planner) getRunOutputFromComment(comment string) []string {
	matches := terraformPlanOutRegex.FindStringSubmatch(comment)
	if len(matches) == 3 {
		return matches
	}

	return []string{}
}

func (p *Planner) planRequestAcknowledgedForCommit(pr pr, module types.NamespacedName) bool {
>>>>>>> ba5dcc5d
	for i := len(pr.Comments.Nodes) - 1; i >= 0; i-- {
		comment := pr.Comments.Nodes[i]

		matches := requestAcknowledgedRegex.FindStringSubmatch(comment.Body)
		if len(matches) != 4 {
			return false
		}

		if matches[1] == fmt.Sprintf("%s", module) {
			return true
		}
	}

	return false
}

<<<<<<< HEAD
func (p *Planner) isModuleUpdated(ctx context.Context, commitHash string, module tfaplv1beta1.Module) (bool, error) {
	filesChangedInCommit, err := p.Repos.ChangedFiles(ctx, module.Spec.RepoURL, commitHash)
	if err != nil {
		return false, fmt.Errorf("error getting commit info: %w", err)
	}
	fmt.Println("filesChangedInCommit:", filesChangedInCommit)

	return pathBelongsToModule(filesChangedInCommit, module), nil
}

func (p *Planner) checkPRCommentsForPlanRequests(ctx context.Context, pr *pr, repo *mirror.GitURL, module tfaplv1beta1.Module) (bool, error) {
	// TODO: Allow users manually request plan runs for PRs with a large number of modules,
	// but only ONE module at a time

	// Go through PR comments in reverse order
=======
func (p *Planner) planOutputPostedForCommit(pr pr, commitID string, module types.NamespacedName) bool {
>>>>>>> ba5dcc5d
	for i := len(pr.Comments.Nodes) - 1; i >= 0; i-- {
		comment := pr.Comments.Nodes[i]

		matches := terraformPlanOutRegex.FindStringSubmatch(comment.Body)
		if len(matches) != 3 {
			continue
		}

		if matches[1] == fmt.Sprintf("%s", module) && matches[2] == commitID {
			return true
		}
	}

	return false
}

func (p *Planner) addNewRequest(ctx context.Context, module tfaplv1beta1.Module, pr *pr, repo *mirror.GitURL, commitID string) error {
	req := module.NewRunRequest(tfaplv1beta1.PRPlan)

	commentBody := prComment{
		// TODO: put all comments message together as template/var
		Body: fmt.Sprintf("Received terraform plan request. Module: `%s` Request ID: `%s` Commit ID: `%s`", module.NamespacedName(), req.ID, commitID),
	}

	commentID, err := p.github.postComment(repo, 0, pr.Number, commentBody)
	if err != nil {
		return fmt.Errorf("unable to post pending request comment: %w", err)
	}

	req.PR = &tfaplv1beta1.PullRequest{
		Number:        pr.Number,
		HeadBranch:    pr.HeadRefName,
		CommentID:     commentID,
		GitCommitHash: commitID,
	}

	// TODO: Test what happens if we upload but we annotation fails

	err = sysutil.EnsureRequest(ctx, p.ClusterClt, module.NamespacedName(), req)
	if err != nil {
		p.Log.Error("failed to request plan job", err)
	}

	p.Log.Info("requested terraform plan for the PR", "module", module.NamespacedName(), "requestID", req.ID, "pr", pr.Number)
	return nil
}<|MERGE_RESOLUTION|>--- conflicted
+++ resolved
@@ -119,24 +119,8 @@
 	return false, nil
 }
 
-<<<<<<< HEAD
 // TODO: Move regex patterns compiles outside of these functions and store in one place
 func (p *Planner) planOutputPostedForCommit(pr *pr, commitID string, module types.NamespacedName) bool {
-=======
-func (p *Planner) isModuleUpdated(ctx context.Context, commitHash string, module tfaplv1beta1.Module) (bool, error) {
-	filesChangedInCommit, err := p.Repos.ChangedFiles(ctx, module.Spec.RepoURL, commitHash)
-	if err != nil {
-		return false, fmt.Errorf("error getting commit info: %w", err)
-	}
-
-	return pathBelongsToModule(filesChangedInCommit, module), nil
-}
-
-func (p *Planner) checkPRCommentsForPlanRequests(ctx context.Context, pr pr, repo *mirror.GitURL, module tfaplv1beta1.Module) (bool, error) {
-	// TODO: Allow users manually request plan runs for PRs with a large number of modules,
-	// but only ONE module at a time
-	// Go through PR comments in reverse order
->>>>>>> ba5dcc5d
 	for i := len(pr.Comments.Nodes) - 1; i >= 0; i-- {
 		comment := pr.Comments.Nodes[i]
 
@@ -187,9 +171,6 @@
 	return false
 }
 
-<<<<<<< HEAD
-func (p *Planner) planRequestAcknowledgedForCommit(pr *pr, module types.NamespacedName) bool {
-=======
 // TODO: getRequestAcknowledgementInfoFromComment
 // getRequestAcknowledgementInfoFromComment
 // getPlanRunOutputFromComment
@@ -229,7 +210,6 @@
 }
 
 func (p *Planner) planRequestAcknowledgedForCommit(pr pr, module types.NamespacedName) bool {
->>>>>>> ba5dcc5d
 	for i := len(pr.Comments.Nodes) - 1; i >= 0; i-- {
 		comment := pr.Comments.Nodes[i]
 
@@ -246,25 +226,7 @@
 	return false
 }
 
-<<<<<<< HEAD
-func (p *Planner) isModuleUpdated(ctx context.Context, commitHash string, module tfaplv1beta1.Module) (bool, error) {
-	filesChangedInCommit, err := p.Repos.ChangedFiles(ctx, module.Spec.RepoURL, commitHash)
-	if err != nil {
-		return false, fmt.Errorf("error getting commit info: %w", err)
-	}
-	fmt.Println("filesChangedInCommit:", filesChangedInCommit)
-
-	return pathBelongsToModule(filesChangedInCommit, module), nil
-}
-
-func (p *Planner) checkPRCommentsForPlanRequests(ctx context.Context, pr *pr, repo *mirror.GitURL, module tfaplv1beta1.Module) (bool, error) {
-	// TODO: Allow users manually request plan runs for PRs with a large number of modules,
-	// but only ONE module at a time
-
-	// Go through PR comments in reverse order
-=======
 func (p *Planner) planOutputPostedForCommit(pr pr, commitID string, module types.NamespacedName) bool {
->>>>>>> ba5dcc5d
 	for i := len(pr.Comments.Nodes) - 1; i >= 0; i-- {
 		comment := pr.Comments.Nodes[i]
 
