package prplanner

import (
	"context"
	"log/slog"
	"net/http"
	"strings"
	"time"

	"github.com/redis/go-redis/v9"
	"github.com/utilitywarehouse/git-mirror/pkg/giturl"
	"github.com/utilitywarehouse/git-mirror/pkg/mirror"
	tfaplv1beta1 "github.com/utilitywarehouse/terraform-applier/api/v1beta1"
	"github.com/utilitywarehouse/terraform-applier/git"
	"github.com/utilitywarehouse/terraform-applier/sysutil"
	"k8s.io/apimachinery/pkg/types"

	"sigs.k8s.io/controller-runtime/pkg/client"
)

type Planner struct {
	ListenAddress string
	GitMirror     mirror.RepoPoolConfig
	ClusterClt    client.Client
	Repos         git.Repositories
	RedisClient   sysutil.RedisInterface
	github        GithubInterface
	Interval      time.Duration
	Log           *slog.Logger
}

func (p *Planner) Init(ctx context.Context, token string, ch <-chan *redis.Message) error {
	p.github = &gitHubClient{
		rootURL: "https://api.github.com",
		http: &http.Client{
			Timeout: 3 * time.Minute,
		},
		token: token,
	}

	if ch != nil {
		go p.processRedisKeySetMsg(ctx, ch)
	}

	go p.startWebhook()

<<<<<<< HEAD
	go p.StartPRPoll(ctx)
=======
	go p.Start(ctx)
>>>>>>> 1572f56e

	return nil
}

<<<<<<< HEAD
func (p *Planner) StartPRPoll(ctx context.Context) {
=======
func (p *Planner) Start(ctx context.Context) {
>>>>>>> 1572f56e
	ticker := time.NewTicker(p.Interval)
	defer ticker.Stop()
	for {
		select {
		case <-ctx.Done():
			return
		case <-ticker.C:
<<<<<<< HEAD

=======
>>>>>>> 1572f56e
			kubeModuleList := &tfaplv1beta1.ModuleList{}
			if err := p.ClusterClt.List(ctx, kubeModuleList); err != nil {
				p.Log.Error("error retrieving list of modules", "error", err)
				return
			}

			for _, repoConf := range p.GitMirror.Repositories {
<<<<<<< HEAD
=======

>>>>>>> 1572f56e
				repo, err := giturl.Parse(repoConf.Remote)
				if err != nil {
					p.Log.Error("unable to parse repo url", "error", err)
					return
				}

				// Make a GraphQL query to fetch all open Pull Requests from Github
				prs, err := p.github.openPRs(ctx, repo.Path, repo.Repo)
				if err != nil {
					p.Log.Error("error making GraphQL request:", "error", err)
					return
				}
				// Loop through all open PRs
				for _, pr := range prs {
					p.processPullRequest(ctx, pr, kubeModuleList)
				}
			}
		}
	}
}

func (p *Planner) processPullRequest(ctx context.Context, pr *pr, kubeModuleList *tfaplv1beta1.ModuleList) {
	// skip draft PRs
	if pr.IsDraft {
		return
	}

	// 1. verify if PR belongs to module based on files changed
	prModules, err := p.getPRModuleList(pr, kubeModuleList)
	if err != nil {
		p.Log.Error("error getting a list of modules in PR", "error", err)
	}

	if len(prModules) == 0 {
		// no modules are affected by this PR
		return
	}

	// 2. compare PR and local repos last commit hashes
	if !p.isLocalRepoUpToDate(ctx, pr) {
		// skip as local repo isn't yet in sync with the remote
		return
	}

	// 1. ensure plan requests
	p.ensurePlanRequests(ctx, pr, prModules)
}

func (p *Planner) isLocalRepoUpToDate(ctx context.Context, pr *pr) bool {
	if len(pr.Commits.Nodes) == 0 {
		return false
	}
	latestCommit := pr.Commits.Nodes[len(pr.Commits.Nodes)-1].Commit.Oid
	err := p.Repos.ObjectExists(ctx, pr.BaseRepository.URL, latestCommit)
	return err == nil
}

func (p *Planner) getPRModuleList(pr *pr, kubeModules *tfaplv1beta1.ModuleList) ([]types.NamespacedName, error) {
	var pathList []string

	for _, file := range pr.Files.Nodes {
		pathList = append(pathList, file.Path)
	}

	var modulesUpdated []types.NamespacedName

	for _, kubeModule := range kubeModules.Items {
		if ok, _ := giturl.SameRawURL(kubeModule.Spec.RepoURL, pr.BaseRepository.URL); !ok {
			continue
		}

		if !pathBelongsToModule(pathList, kubeModule) {
			continue
		}

		// default value of RepoRef is 'HEAD', which is normally a master branch
		if kubeModule.Spec.RepoRef != pr.BaseRefName &&
			pr.BaseRefName != "master" && pr.BaseRefName != "main" {
			continue
		}

		modulesUpdated = append(modulesUpdated, kubeModule.NamespacedName())
	}

	return modulesUpdated, nil
}

func pathBelongsToModule(pathList []string, module tfaplv1beta1.Module) bool {
	for _, path := range pathList {
		if strings.HasPrefix(path, module.Spec.Path) {
			return true
		}
	}
	return false
}<|MERGE_RESOLUTION|>--- conflicted
+++ resolved
@@ -44,20 +44,13 @@
 
 	go p.startWebhook()
 
-<<<<<<< HEAD
 	go p.StartPRPoll(ctx)
-=======
-	go p.Start(ctx)
->>>>>>> 1572f56e
 
 	return nil
 }
 
-<<<<<<< HEAD
+
 func (p *Planner) StartPRPoll(ctx context.Context) {
-=======
-func (p *Planner) Start(ctx context.Context) {
->>>>>>> 1572f56e
 	ticker := time.NewTicker(p.Interval)
 	defer ticker.Stop()
 	for {
@@ -65,10 +58,6 @@
 		case <-ctx.Done():
 			return
 		case <-ticker.C:
-<<<<<<< HEAD
-
-=======
->>>>>>> 1572f56e
 			kubeModuleList := &tfaplv1beta1.ModuleList{}
 			if err := p.ClusterClt.List(ctx, kubeModuleList); err != nil {
 				p.Log.Error("error retrieving list of modules", "error", err)
@@ -76,10 +65,6 @@
 			}
 
 			for _, repoConf := range p.GitMirror.Repositories {
-<<<<<<< HEAD
-=======
-
->>>>>>> 1572f56e
 				repo, err := giturl.Parse(repoConf.Remote)
 				if err != nil {
 					p.Log.Error("unable to parse repo url", "error", err)
